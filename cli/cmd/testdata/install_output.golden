--- conflicted
+++ resolved
@@ -7,11 +7,7 @@
     ProxyInjectAnnotation: ProxyInjectDisabled
 ---
 ###
-<<<<<<< HEAD
 ### Identity
-=======
-### Controller
->>>>>>> bdae7516
 ###
 ---
 kind: ServiceAccount
@@ -25,21 +21,9 @@
 metadata:
   name: linkerd-Namespace-identity
 rules:
-<<<<<<< HEAD
 - apiGroups: ["extensions", "authentication"]
   resources: ["tokenreview"]
   verbs: ["create"]
-=======
-- apiGroups: ["extensions", "apps"]
-  resources: ["daemonsets", "deployments", "replicasets", "statefulsets"]
-  verbs: ["list", "get", "watch"]
-- apiGroups: [""]
-  resources: ["pods", "endpoints", "services", "replicationcontrollers", "namespaces"]
-  verbs: ["list", "get", "watch"]
-- apiGroups: ["linkerd.io"]
-  resources: ["serviceprofiles"]
-  verbs: ["list", "get", "watch"]
->>>>>>> bdae7516
 ---
 kind: ClusterRoleBinding
 apiVersion: rbac.authorization.k8s.io/v1beta1
@@ -53,7 +37,6 @@
 - kind: ServiceAccount
   name: linkerd-identity
   namespace: Namespace
-<<<<<<< HEAD
 ---
 kind: Service
 apiVersion: v1
@@ -105,8 +88,11 @@
         - -log-level=ControllerLogLevel
         - -controller-namespace=Namespace
         - -trust-domain=
-        - -trust-anchors=/var/run/linkerd/identity/trust-anchors
-        - -lifetime=
+        - -trust-anchors=/var/run/linkerd/identity-trust-anchors/roots.pem
+        - -signing-intermediates=/var/run/linkerd/identity-signing/trust-anchors.pem
+        - -signing-crt=/var/run/linkerd/identity-signing/crt.der
+        - -signing-key=/var/run/linkerd/identity-signing/key.der
+        - -signing-valid-for=
         image: ControllerImage
         imagePullPolicy: ImagePullPolicy
         livenessProbe:
@@ -249,8 +235,6 @@
 - kind: ServiceAccount
   name: linkerd-controller
   namespace: Namespace
-=======
->>>>>>> bdae7516
 ---
 kind: Service
 apiVersion: v1
@@ -346,10 +330,7 @@
         - -addr=:123
         - -controller-namespace=Namespace
         - -single-namespace=false
-<<<<<<< HEAD
-=======
         - -enable-tls=
->>>>>>> bdae7516
         - -enable-h2-upgrade=true
         - -log-level=ControllerLogLevel
         image: ControllerImage
