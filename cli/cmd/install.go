--- conflicted
+++ resolved
@@ -308,11 +308,7 @@
 		if f.Changed {
 			switch f.Name {
 			case "ignore-cluster", "linkerd-version":
-<<<<<<< HEAD
-				// Thse flags don't make sense to record.
-=======
 				// These flags don't make sense to record.
->>>>>>> 2219d8f5
 			default:
 				options.recordedFlags = append(options.recordedFlags, &pb.Install_Flag{
 					Name:  f.Name,
@@ -359,16 +355,10 @@
 	return nil
 }
 
-<<<<<<< HEAD
 func (options *installOptions) buildValuesWithoutIdentity(configs *pb.All) (*installValues, error) {
 	globalJSON, proxyJSON, installJSON, err := config.ToJSON(configs)
 	if err != nil {
 		return nil, err
-=======
-	globalJSON, proxyJSON, installJSON, err := config.ToJSON(configs)
-	if err != nil {
-		return nil, nil, err
->>>>>>> 2219d8f5
 	}
 
 	values := &installValues{
