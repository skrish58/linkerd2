--- conflicted
+++ resolved
@@ -44,6 +44,7 @@
 	linkerdDeployReplicas = map[string]deploySpec{
 		"linkerd-controller": {1, []string{"destination", "public-api", "tap"}},
 		"linkerd-grafana":    {1, []string{}},
+		"linkerd-identity":   {1, []string{"identity"}},
 		"linkerd-prometheus": {1, []string{}},
 		"linkerd-web":        {1, []string{"web"}},
 	}
@@ -115,15 +116,6 @@
 		"--controller-log-level", "debug",
 		"--proxy-log-level", "warn,linkerd2_proxy=debug",
 		"--linkerd-version", TestHelper.GetVersion(),
-	}
-<<<<<<< HEAD
-	if TestHelper.SingleNamespace() {
-		cmd = append(cmd, "--single-namespace")
-=======
-	if TestHelper.TLS() {
-		cmd = append(cmd, []string{"--tls", "optional"}...)
-		linkerdDeployReplicas["linkerd-ca"] = deploySpec{1, []string{"ca"}}
->>>>>>> 3d5e7eeb
 	}
 
 	out, _, err := TestHelper.LinkerdRun(cmd...)
