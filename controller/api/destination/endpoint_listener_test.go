--- conflicted
+++ resolved
@@ -9,11 +9,7 @@
 	"github.com/linkerd/linkerd2-proxy-api/go/net"
 	pkgAddr "github.com/linkerd/linkerd2/pkg/addr"
 	pkgK8s "github.com/linkerd/linkerd2/pkg/k8s"
-<<<<<<< HEAD
-	v1 "k8s.io/api/core/v1"
-=======
 	corev1 "k8s.io/api/core/v1"
->>>>>>> e688317c
 	metav1 "k8s.io/apimachinery/pkg/apis/meta/v1"
 )
 
@@ -69,12 +65,7 @@
 		listener := newEndpointListener(
 			mockGetServer,
 			defaultOwnerKindAndName,
-<<<<<<< HEAD
-			false,
-			"linkerd",
-=======
-			false, false,
->>>>>>> e688317c
+			false, false, "linkerd",
 		)
 
 		listener.Update(add, remove)
@@ -91,12 +82,7 @@
 		listener := newEndpointListener(
 			mockGetServer,
 			defaultOwnerKindAndName,
-<<<<<<< HEAD
-			false,
-			"linkerd",
-=======
-			false, false,
->>>>>>> e688317c
+			false, false, "linkerd",
 		)
 
 		listener.Update(add, remove)
@@ -136,12 +122,7 @@
 		listener := newEndpointListener(
 			mockGetServer,
 			defaultOwnerKindAndName,
-<<<<<<< HEAD
-			false,
-			"linkerd",
-=======
-			false, false,
->>>>>>> e688317c
+			false, false, "linkerd",
 		)
 
 		completed := make(chan bool)
@@ -183,12 +164,7 @@
 		listener := newEndpointListener(
 			mockGetServer,
 			ownerKindAndName,
-<<<<<<< HEAD
-			false,
-			"linkerd",
-=======
-			false, false,
->>>>>>> e688317c
+			false, false, "linkerd",
 		)
 		listener.labels = map[string]string{
 			"service":   expectedServiceName,
@@ -217,14 +193,9 @@
 	})
 
 	t.Run("Sends TlsIdentity when enabled", func(t *testing.T) {
-<<<<<<< HEAD
-		expectedPodName := "pod1"
-		expectedPodNamespace := "this-namespace"
-=======
 		t.Skip("Identity is under construction")
 		expectedPodName := pod1.Name
 		expectedPodNamespace := thisNS
->>>>>>> e688317c
 		expectedControllerNamespace := "linkerd-namespace"
 		expectedPodDeployment := "pod-deployment"
 		expectedTLSIdentity := &pb.TlsIdentity_K8SPodIdentity{
@@ -232,138 +203,7 @@
 			ControllerNs: "linkerd-namespace",
 		}
 
-<<<<<<< HEAD
-		podForAddedAddress1 := &v1.Pod{
-			ObjectMeta: metav1.ObjectMeta{
-				Name:      expectedPodName,
-				Namespace: expectedPodNamespace,
-				Annotations: map[string]string{
-					pkgK8s.IdentityModeAnnotation: pkgK8s.IdentityModeOptional,
-				},
-=======
 		podForAddedAddress1 := &corev1.Pod{
-			ObjectMeta: metav1.ObjectMeta{
-				Name:      expectedPodName,
-				Namespace: expectedPodNamespace,
->>>>>>> e688317c
-				Labels: map[string]string{
-					pkgK8s.ControllerNSLabel:    expectedControllerNamespace,
-					pkgK8s.ProxyDeploymentLabel: expectedPodDeployment,
-				},
-			},
-<<<<<<< HEAD
-			Status: v1.PodStatus{
-				Phase: v1.PodRunning,
-			},
-		}
-
-		ownerKindAndName := func(pod *v1.Pod) (string, string) {
-=======
-			Status: corev1.PodStatus{
-				Phase: corev1.PodRunning,
-			},
-		}
-
-		ownerKindAndName := func(pod *corev1.Pod) (string, string) {
->>>>>>> e688317c
-			return "deployment", expectedPodDeployment
-		}
-
-		mockGetServer := &mockDestinationGetServer{updatesReceived: []*pb.Update{}}
-		listener := newEndpointListener(
-			mockGetServer,
-			ownerKindAndName,
-			true,
-<<<<<<< HEAD
-			expectedControllerNamespace,
-=======
-			false,
->>>>>>> e688317c
-		)
-
-		add := []*updateAddress{
-			{address: addedAddress1, pod: podForAddedAddress1},
-		}
-		listener.Update(add, nil)
-
-		addrs := mockGetServer.updatesReceived[0].GetAdd().GetAddrs()
-		if len(addrs) != 1 {
-			t.Fatalf("Expected [1] address returned, got %v", addrs)
-		}
-
-		actualTLSIdentity := addrs[0].GetTlsIdentity().GetK8SPodIdentity()
-		if !reflect.DeepEqual(actualTLSIdentity, expectedTLSIdentity) {
-			t.Fatalf("Expected TlsIdentity to be [%v] but was [%v]", expectedTLSIdentity, actualTLSIdentity)
-		}
-	})
-
-<<<<<<< HEAD
-	t.Run("Does not send TlsIdentity to for other meshes", func(t *testing.T) {
-		expectedPodName := "pod1"
-		expectedPodNamespace := "this-namespace"
-		expectedControllerNamespace := "other-linkerd-namespace"
-		expectedPodDeployment := "pod-deployment"
-
-		podForAddedAddress1 := &v1.Pod{
-			ObjectMeta: metav1.ObjectMeta{
-				Name:      expectedPodName,
-				Namespace: expectedPodNamespace,
-				Annotations: map[string]string{
-					pkgK8s.IdentityModeAnnotation: pkgK8s.IdentityModeOptional,
-				},
-				Labels: map[string]string{
-					pkgK8s.ControllerNSLabel:    expectedControllerNamespace,
-					pkgK8s.ProxyDeploymentLabel: expectedPodDeployment,
-				},
-			},
-			Status: v1.PodStatus{
-				Phase: v1.PodRunning,
-			},
-		}
-
-		ownerKindAndName := func(pod *v1.Pod) (string, string) {
-			return "deployment", expectedPodDeployment
-		}
-
-		mockGetServer := &mockDestinationGetServer{updatesReceived: []*pb.Update{}}
-		listener := newEndpointListener(
-			mockGetServer,
-			ownerKindAndName,
-			false,
-			"linkerd-namespace",
-		)
-
-		add := []*updateAddress{
-			{address: addedAddress1, pod: podForAddedAddress1},
-		}
-		listener.Update(add, nil)
-
-		addrs := mockGetServer.updatesReceived[0].GetAdd().GetAddrs()
-		if len(addrs) != 1 {
-			t.Fatalf("Expected [1] address returned, got %v", addrs)
-		}
-
-		if addrs[0].TlsIdentity != nil {
-			t.Fatalf("Expected no TlsIdentity to be sent, but got [%v]", addrs[0].TlsIdentity)
-		}
-	})
-
-	t.Run("Does not send TlsIdentity when not enabled", func(t *testing.T) {
-		expectedPodName := "pod1"
-		expectedPodNamespace := "this-namespace"
-		expectedControllerNamespace := "linkerd-namespace"
-		expectedPodDeployment := "pod-deployment"
-
-		podForAddedAddress1 := &v1.Pod{
-=======
-	t.Run("Does not send TlsIdentity when not enabled", func(t *testing.T) {
-		expectedPodName := pod1.Name
-		expectedPodNamespace := thisNS
-		expectedControllerNamespace := "linkerd-namespace"
-		expectedPodDeployment := "pod-deployment"
-
-		podForAddedAddress1 := &corev1.Pod{
->>>>>>> e688317c
 			ObjectMeta: metav1.ObjectMeta{
 				Name:      expectedPodName,
 				Namespace: expectedPodNamespace,
@@ -372,21 +212,60 @@
 					pkgK8s.ProxyDeploymentLabel: expectedPodDeployment,
 				},
 			},
-<<<<<<< HEAD
-			Status: v1.PodStatus{
-				Phase: v1.PodRunning,
-			},
-		}
-
-		ownerKindAndName := func(pod *v1.Pod) (string, string) {
-=======
 			Status: corev1.PodStatus{
 				Phase: corev1.PodRunning,
 			},
 		}
 
 		ownerKindAndName := func(pod *corev1.Pod) (string, string) {
->>>>>>> e688317c
+			return "deployment", expectedPodDeployment
+		}
+
+		mockGetServer := &mockDestinationGetServer{updatesReceived: []*pb.Update{}}
+		listener := newEndpointListener(
+			mockGetServer,
+			ownerKindAndName,
+			true,
+			false,
+		)
+
+		add := []*updateAddress{
+			{address: addedAddress1, pod: podForAddedAddress1},
+		}
+		listener.Update(add, nil)
+
+		addrs := mockGetServer.updatesReceived[0].GetAdd().GetAddrs()
+		if len(addrs) != 1 {
+			t.Fatalf("Expected [1] address returned, got %v", addrs)
+		}
+
+		actualTLSIdentity := addrs[0].GetTlsIdentity().GetK8SPodIdentity()
+		if !reflect.DeepEqual(actualTLSIdentity, expectedTLSIdentity) {
+			t.Fatalf("Expected TlsIdentity to be [%v] but was [%v]", expectedTLSIdentity, actualTLSIdentity)
+		}
+	})
+
+	t.Run("Does not send TlsIdentity when not enabled", func(t *testing.T) {
+		expectedPodName := pod1.Name
+		expectedPodNamespace := thisNS
+		expectedControllerNamespace := "linkerd-namespace"
+		expectedPodDeployment := "pod-deployment"
+
+		podForAddedAddress1 := &corev1.Pod{
+			ObjectMeta: metav1.ObjectMeta{
+				Name:      expectedPodName,
+				Namespace: expectedPodNamespace,
+				Labels: map[string]string{
+					pkgK8s.ControllerNSLabel:    expectedControllerNamespace,
+					pkgK8s.ProxyDeploymentLabel: expectedPodDeployment,
+				},
+			},
+			Status: corev1.PodStatus{
+				Phase: corev1.PodRunning,
+			},
+		}
+
+		ownerKindAndName := func(pod *corev1.Pod) (string, string) {
 			return "deployment", expectedPodDeployment
 		}
 
@@ -395,11 +274,7 @@
 			mockGetServer,
 			ownerKindAndName,
 			false,
-<<<<<<< HEAD
-			"linkerd",
-=======
 			false,
->>>>>>> e688317c
 		)
 
 		add := []*updateAddress{
