package config

import (
	"io/ioutil"
	"strings"

	"github.com/golang/protobuf/jsonpb"
	"github.com/golang/protobuf/proto"
	pb "github.com/linkerd/linkerd2/controller/gen/config"
	log "github.com/sirupsen/logrus"
)

// Global returns the Global protobuf config from the linkerd-config ConfigMap
func Global(filepath string) (*pb.Global, error) {
	config := &pb.Global{}
	err := unmarshalFile(filepath, config)
	return config, err
}

// Proxy returns the Proxy protobuf config from the linkerd-config ConfigMap
func Proxy(filepath string) (*pb.Proxy, error) {
	config := &pb.Proxy{}
	err := unmarshalFile(filepath, config)
	return config, err
}

func unmarshalFile(filepath string, msg proto.Message) error {
	configJSON, err := ioutil.ReadFile(filepath)
	if err != nil {
		return err
	}

	log.Debugf("%s config JSON: %s", filepath, configJSON)
	return unmarshal(string(configJSON), msg)
}

func unmarshal(json string, msg proto.Message) error {
	u := jsonpb.Unmarshaler{AllowUnknownFields: true}
	return u.Unmarshal(strings.NewReader(json), msg)
}

// FromConfigMap builds a configuration by reading a map with the keys "global"
// and "proxy", each containing JSON values.
func FromConfigMap(configMap map[string]string) (*pb.All, error) {
	c := &pb.All{Global: &pb.Global{}, Proxy: &pb.Proxy{}, Install: &pb.Install{}}

	if err := unmarshal(configMap["global"], c.Global); err != nil {
		return nil, err
	}

	if err := unmarshal(configMap["proxy"], c.Proxy); err != nil {
		return nil, err
	}

	if err := unmarshal(configMap["install"], c.Install); err != nil {
		return nil, err
	}

	return c, nil
}

// ToJSON encode the configuration to JSON, i.e. to be stored in a ConfigMap.
func ToJSON(configs *pb.All) (global, proxy, install string, err error) {
	m := jsonpb.Marshaler{EmitDefaults: true}

	global, err = m.MarshalToString(configs.GetGlobal())
	if err != nil {
		return
	}

	proxy, err = m.MarshalToString(configs.GetProxy())
	if err != nil {
		return
	}

<<<<<<< HEAD
=======
	return nil
}

func unmarshal(json string, msg proto.Message) error {
	u := jsonpb.Unmarshaler{AllowUnknownFields: true}
	return u.Unmarshal(strings.NewReader(json), msg)
}

// FromConfigMap builds a configuration by reading a map with the keys "global"
// and "proxy", each containing JSON values.
func FromConfigMap(configMap map[string]string) (*pb.All, error) {
	c := &pb.All{Global: &pb.Global{}, Proxy: &pb.Proxy{}, Install: &pb.Install{}}

	if err := unmarshal(configMap["global"], c.Global); err != nil {
		return nil, err
	}

	if err := unmarshal(configMap["proxy"], c.Proxy); err != nil {
		return nil, err
	}

	if err := unmarshal(configMap["install"], c.Install); err != nil {
		return nil, err
	}

	return c, nil
}

// ToJSON encode the configuration to JSON, i.e. to be stored in a ConfigMap.
func ToJSON(configs *pb.All) (global, proxy, install string, err error) {
	m := jsonpb.Marshaler{EmitDefaults: true}

	global, err = m.MarshalToString(configs.GetGlobal())
	if err != nil {
		return
	}

	proxy, err = m.MarshalToString(configs.GetProxy())
	if err != nil {
		return
	}

>>>>>>> 2219d8f5
	install, err = m.MarshalToString(configs.GetInstall())
	return
}<|MERGE_RESOLUTION|>--- conflicted
+++ resolved
@@ -73,9 +73,8 @@
 		return
 	}
 
-<<<<<<< HEAD
-=======
-	return nil
+	install, err = m.MarshalToString(configs.GetInstall())
+	return
 }
 
 func unmarshal(json string, msg proto.Message) error {
@@ -117,7 +116,6 @@
 		return
 	}
 
->>>>>>> 2219d8f5
 	install, err = m.MarshalToString(configs.GetInstall())
 	return
 }